--- conflicted
+++ resolved
@@ -10,14 +10,10 @@
  * Generate CRDTs' Runtime on each client and create CRDTs (e.g. Counter).
  */
 let client = new crdts.CrdtRuntime(
-<<<<<<< HEAD
   new network.DefaultCausalBroadcastNetwork(
     new network.WebSocketNetwork(HOST, "whiteboard")
-  )
-=======
-  new network.DefaultCausalBroadcastNetwork(new network.WebSocketNetwork(HOST)),
+  ),
   { periodMs: 5000 }
->>>>>>> 62a220c8
 );
 
 // The key represents a point in the form: x:y
